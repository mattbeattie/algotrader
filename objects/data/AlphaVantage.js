const LibraryError = require('../globals/LibraryError');
const Quote = require('../globals/Quote');
const request = require('request');
const _ = require('lodash');

/**
 * Further documentation can be found here: https://www.alphavantage.co/documentation/
 */
class AlphaVantage {

	/**
	 * Creates a new AlphaVantage instance.
	 * @param {String} apiKey - The free API key retrieved from
	 */
	constructor(apiKey) {
		this.apiKey = apiKey;
		this.url = "https://www.alphavantage.co/query"
	}

	/**
	 * @private
	 */
	_requester(qs) {
		const _this = this;
		return new Promise((resolve, reject) => {
			qs.apikey = _this.apiKey;
			qs.datatype = "json";
			request({
				uri: _this.url,
				qs: qs
			}, (error, response, body ) => {
				if (error) reject(error);
				else if (body.indexOf("application-error.html") !== -1) reject(new LibraryError("The Alpha Vantage servers are overloaded. Please try again."));
				else if (response.statusCode !== 200) reject(body);
				else {
					const json = JSON.parse(body);
					const objectKey = Object.keys(json)[1];
					resolve(json[objectKey]);
				}
			})
		});
	}

	/**
	 * Returns an array of objects showing historical and real time S&P sector performance.
	 * @returns {Promise}
	 */
	sectorPerformance() {
		const _this = this;
		return new Promise((resolve, reject) => {
			request({
				uri: _this.url,
				qs: {
					apikey: _this.apiKey,
					datatype: "json",
					function: "SECTOR"
				}
			}, (error, response, body ) => {
				if (error) reject(error);
				else if (body.indexOf("application-error.html") !== -1) reject(new LibraryError("The Alpha Vantage servers are overloaded. Please try again."));
				else if (response.statusCode !== 200) reject(body);
				else {
					resolve(JSON.parse(body));
				}
			})
		});
	}

	/**
	 * Returns an array of quotes for the equity specified, updated in real time.
	 * @param {String} symbol
	 * @param {String} interval - How long each quote should represent: 1min, 5min, 15min, 30min, 60min
	 * @returns {Promise.<Array>}
	 */
	timeSeriesIntraday(symbol, interval) {
		return this._requester({
			function: "TIME_SERIES_INTRADAY",
			symbol: symbol,
			interval: interval
		}).then(res => {
			let array = [];
			for (const key in res) {
				if (res.hasOwnProperty(key)) {
					const o = res[key];
					array.push(new Quote({
						symbol: symbol,
						date: new Date(key),
						source: "Alpha Vantage",
						price: {
							open: Number(o["1. open"]),
							high: Number(o["2. high"]),
							low: Number(o["3. low"]),
							close: Number(o["4. close"]),
							volume: Number(o["5. volume"])
						},
						original: JSON.stringify(o)
					}))
				}
			}
			return _.sortBy(array, 'date');
		})
	}

	/**
	 * Returns an array of quotes for the equity specified, covering up to 20 years of historical data.
	 * @param {String} symbol
	 * @param {Boolean} compact - If true, this will return the last 100 data points. If false, it will return up to 20 years of historical data.
	 * @param {Boolean} adjusted - If true, prices will be adjusted for split/dividend events.
	 * @returns {Promise<Array>}
	 */
	timeSeriesDaily(symbol, compact, adjusted) {
		return this._requester({
			function: adjusted ? "TIME_SERIES_DAILY_ADJUSTED" : "TIME_SERIES_DAILY",
			symbol: symbol,
			outputsize: compact ? "compact" : "full"
		}).then(res => {
			let array = [];
			for (const key in res) {
				if (res.hasOwnProperty(key)) {
					const o = res[key];
					if (adjusted) array.push(new Quote(
						{
							symbol: symbol,
							date: new Date(key),
							source: "Alpha Vantage",
							price: {
								open: Number(o["1. open"]),
								high: Number(o["2. high"]),
								low: Number(o["3. low"]),
								close: Number(o["4. close"]),
								volume: Number(o["6. volume"]),
								adjustedClose: Number(o["5. adjusted close"])
							},
							meta: {
								dividendAmount: o["7. dividend amount"],
								splitCoefficient: o["8. split coefficient"]
							},
							original: JSON.stringify(o)
						}
					));
					else array.push(new Quote(
						{
							symbol: symbol,
							date: new Date(key),
							source: "Alpha Vantage",
							price: {
								open: Number(o["1. open"]),
								high: Number(o["2. high"]),
								low: Number(o["3. low"]),
								close: Number(o["4. close"]),
								volume: Number(o["5. volume"])
							},
							original: JSON.stringify(o)
						}
					))
				}
			}
			return _.sortBy(array, 'date');;
		})
	}

	/**
	 * Returns an array of quotes for the equity specified, covering up to 20 years of historical data.
	 * @param {String} symbol
	 * @param {Boolean} adjusted - If true, prices will be adjusted for split/dividend events.
	 * @returns {Promise<Array>}
	 */
	timeSeriesWeekly(symbol, adjusted) {
		return this._requester({
			function: adjusted ? "TIME_SERIES_WEEKLY_ADJUSTED" : "TIME_SERIES_WEEKLY",
			symbol: symbol
		}).then(res => {
			let array = [];
			for (const key in res) {
				if (res.hasOwnProperty(key)) {
					const o = res[key];
					if (adjusted) array.push(new Quote(
						{
							symbol: symbol,
							date: new Date(key),
							source: "Alpha Vantage",
							price: {
								open: Number(o["1. open"]),
								high: Number(o["2. high"]),
								low: Number(o["3. low"]),
								close: Number(o["4. close"]),
								volume: Number(o["6. volume"]),
								adjustedClose: Number(o["5. adjusted close"])
							},
							meta: {
								dividendAmount: o["7. dividend amount"],
								splitCoefficient: o["8. split coefficient"]
							},
							original: o
						}
					));
					else array.push(new Quote(
						{
							symbol: symbol,
							date: new Date(key),
							source: "Alpha Vantage",
							price: {
								open: Number(o["1. open"]),
								high: Number(o["2. high"]),
								low: Number(o["3. low"]),
								close: Number(o["4. close"]),
								volume: Number(o["5. volume"])
							},
							original: o
						}
					))
				}
			}
			return _.sortBy(array, 'date');;
		})
	}

	/**
	 * Returns an array of quotes for the equity specified, covering up to 20 years of historical data.
	 * @param {String} symbol
	 * @param {Boolean} adjusted - If true, prices will be adjusted for split/dividend events.
	 * @returns {Promise<Array>}
	 */
	timeSeriesMonthly(symbol, adjusted) {
		return this._requester({
			function: adjusted ? "TIME_SERIES_MONTHLY_ADJUSTED" : "TIME_SERIES_MONTHLY",
			symbol: symbol
		}).then(res => {
			let array = [];
			for (const key in res) {
				if (res.hasOwnProperty(key)) {
					const o = res[key];
					if (adjusted) array.push(new Quote(
						{
							symbol: symbol,
							date: new Date(key),
							source: "Alpha Vantage",
							price: {
								open: Number(o["1. open"]),
								high: Number(o["2. high"]),
								low: Number(o["3. low"]),
								close: Number(o["4. close"]),
								volume: Number(o["6. volume"]),
								adjustedClose: Number(o["5. adjusted close"])
							},
							meta: {
								dividendAmount: o["7. dividend amount"],
								splitCoefficient: o["8. split coefficient"]
							},
							original: o
						}
					));
					else array.push(new Quote(
						{
							symbol: symbol,
							date: new Date(key),
							source: "Alpha Vantage",
							price: {
								open: Number(o["1. open"]),
								high: Number(o["2. high"]),
								low: Number(o["3. low"]),
								close: Number(o["4. close"]),
								volume: Number(o["5. volume"])
							},
							original: o
						}
					))
				}
			}
			return _.sortBy(array, 'date');;
		})
	}

	// TECHNICALS

	/**
	 * @private
	 */
	_technical(type, symbol, interval, timePeriod, seriesType, qs) {
		let query = {
			function: type,
			symbol: symbol,
			interval: interval,
			time_period: timePeriod,
			series_type: seriesType
		};
		if (qs) qs.forEach(q => {
			query[q.key] = q.val;
		});
		return this._requester(query).then(res => {
			let array = [];
			for (const key in res) {
				if (res.hasOwnProperty(key)) {
					const o = res[key];
					let newObject = { date: new Date(key) };
					Object.keys(o).forEach(k => {
						newObject[k] = o[k];
					});
					array.push(newObject);
				}
			}
			return array;
		})
	}

	/**
	 * Returns an array of simple moving averages for the equity specified.
	 * https://www.investopedia.com/articles/technical/052201.asp
	 * @param {String} symbol
	 * @param {String} interval - Time between two data points in the series: 1min, 5min, 15min, 30min, 60min, daily, weekly, monthly
	 * @param {Number} timePeriod - Number of data points used to calculate each moving average value. Positive integers are accepted.
	 * @param {String} seriesType - What to base the SMA on: open, high, low, close
	 * @param {String} seriesType - What to base the SMA on: open, high, low, close
	 * @param {String} seriesType - What to base the SMA on: open, high, low, close
	 * @returns {Promise<Array>}
	 */
	sma(symbol, interval, timePeriod, seriesType) {
		return this._technical("SMA", symbol, interval, timePeriod, seriesType);
	}

	/**
	 * Returns an array of exponential moving averages for the equity specified.
	 * https://www.investopedia.com/terms/e/ema.asp
	 * @param {String} symbol
	 * @param {String} interval - Time between two data points in the series: 1min, 5min, 15min, 30min, 60min, daily, weekly, monthly
	 * @param {Number} timePeriod - Number of data points used to calculate each moving average value. Positive integers are accepted.
	 * @param {String} seriesType - What to base the SMA on: open, high, low, close
	 * @returns {Promise<Array>}
	 */
	ema(symbol, interval, timePeriod, seriesType) {
		return this._technical("EMA", symbol, interval, timePeriod, seriesType);
	}

	/**
	 * Returns an array of weighted moving averages for the equity specified.
	 * https://www.investopedia.com/articles/technical/060401.asp
	 * @param {String} symbol
	 * @param {String} interval - Time between two data points in the series: 1min, 5min, 15min, 30min, 60min, daily, weekly, monthly
	 * @param {Number} timePeriod - Number of data points used to calculate each moving average value. Positive integers are accepted.
	 * @param {String} seriesType - What to base the SMA on: open, high, low, close
	 * @returns {Promise<Array>}
	 */
	wma(symbol, interval, timePeriod, seriesType) {
		return this._technical("WMA", symbol, interval, timePeriod, seriesType);
	}

	/**
	 * Returns an array of double exponential moving averages for the equity specified.
	 * http://www.investopedia.com/articles/trading/10/double-exponential-moving-average.asp
	 * @param {String} symbol
	 * @param {String} interval - Time between two data points in the series: 1min, 5min, 15min, 30min, 60min, daily, weekly, monthly
	 * @param {Number} timePeriod - Number of data points used to calculate each moving average value. Positive integers are accepted.
	 * @param {String} seriesType - What to base the SMA on: open, high, low, close
	 * @returns {Promise<Array>}
	 */
	dema(symbol, interval, timePeriod, seriesType) {
		return this._technical("DEMA", symbol, interval, timePeriod, seriesType);
	}

	/**
	 * Returns an array of double exponential moving averages for the equity specified.
	 * http://www.investopedia.com/articles/trading/10/double-exponential-moving-average.asp
	 * @param {String} symbol
	 * @param {String} interval - Time between two data points in the series: 1min, 5min, 15min, 30min, 60min, daily, weekly, monthly
	 * @param {Number} timePeriod - Number of data points used to calculate each moving average value. Positive integers are accepted.
	 * @param {String} seriesType - What to base the SMA on: open, high, low, close
	 * @returns {Promise<Array>}
	 */
	dema(symbol, interval, timePeriod, seriesType) {
		return this._technical("DEMA", symbol, interval, timePeriod, seriesType);
	}

	/**
	 * Returns an array of triple exponential moving averages for the equity specified.
	 * https://www.investopedia.com/terms/t/triple-exponential-moving-average.asp
	 * @param {String} symbol
	 * @param {String} interval - Time between two data points in the series: 1min, 5min, 15min, 30min, 60min, daily, weekly, monthly
	 * @param {Number} timePeriod - Number of data points used to calculate each moving average value. Positive integers are accepted.
	 * @param {String} seriesType - What to base the SMA on: open, high, low, close
	 * @returns {Promise<Array>}
	 */
	tema(symbol, interval, timePeriod, seriesType) {
		return this._technical("TEMA", symbol, interval, timePeriod, seriesType);
	}

	/**
	 * Returns an array of triangular moving averages for the equity specified.
	 * http://www.fmlabs.com/reference/default.htm?url=TriangularMA.htm
	 * @param {String} symbol
	 * @param {String} interval - Time between two data points in the series: 1min, 5min, 15min, 30min, 60min, daily, weekly, monthly
	 * @param {Number} timePeriod - Number of data points used to calculate each moving average value. Positive integers are accepted.
	 * @param {String} seriesType - What to base the SMA on: open, high, low, close
	 * @returns {Promise<Array>}
	 */
	trima(symbol, interval, timePeriod, seriesType) {
		return this._technical("TRIMA", symbol, interval, timePeriod, seriesType);
	}

	/**
	 * Returns an array of Kaufman adaptive moving averages for the equity specified.
	 * http://stockcharts.com/school/doku.php?id=chart_school:technical_indicators:kaufman_s_adaptive_moving_average
	 * @param {String} symbol
	 * @param {String} interval - Time between two data points in the series: 1min, 5min, 15min, 30min, 60min, daily, weekly, monthly
	 * @param {Number} timePeriod - Number of data points used to calculate each moving average value. Positive integers are accepted.
	 * @param {String} seriesType - What to base the SMA on: open, high, low, close
	 * @returns {Promise<Array>}
	 */
	kama(symbol, interval, timePeriod, seriesType) {
		return this._technical("KAMA", symbol, interval, timePeriod, seriesType);
	}

	/**
	 * Returns an array of MESA adaptive moving averages for the equity specified.
	 * http://www.binarytribune.com/forex-trading-indicators/ehlers-mesa-adaptive-moving-average
	 * @param {String} symbol
	 * @param {String} interval - Time between two data points in the series: 1min, 5min, 15min, 30min, 60min, daily, weekly, monthly
	 * @param {Number} timePeriod - Number of data points used to calculate each moving average value. Positive integers are accepted.
	 * @param {String} seriesType - What to base the SMA on: open, high, low, close
	 * @param {Number} fastLimit
	 * @param {Number} slowLimit
	 * @returns {Promise<Array>}
	 */
	mama(symbol, interval, timePeriod, seriesType, fastLimit, slowLimit) {
		return this._technical("MAMA", symbol, interval, timePeriod, seriesType, [
			{
				key: "fastlimit",
				val: fastLimit
			},
			{
				key: "slowlimit",
				val: slowLimit
			}
		]);
	}

	/**
	 * Returns an array of T3 values for the equity specified.
	 * http://www.fmlabs.com/reference/default.htm?url=T3.htm
	 * @param {String} symbol
	 * @param {String} interval - Time between two data points in the series: 1min, 5min, 15min, 30min, 60min, daily, weekly, monthly
	 * @param {Number} timePeriod - Number of data points used to calculate each moving average value. Positive integers are accepted.
	 * @param {String} seriesType - What to base the SMA on: open, high, low, close
	 * @returns {Promise<Array>}
	 */
	t3(symbol, interval, timePeriod, seriesType) {
		return this._technical("T3", symbol, interval, timePeriod, seriesType);
	}

	/**
	 * Returns an array of moving average convergence / divergence values for the equity specified.
	 * http://www.investopedia.com/articles/forex/05/macddiverge.asp
	 * @param {String} symbol
	 * @param {String} interval - Time between two data points in the series: 1min, 5min, 15min, 30min, 60min, daily, weekly, monthly
	 * @param {Number} timePeriod - Number of data points used to calculate each moving average value. Positive integers are accepted.
	 * @param {String} seriesType - What to base the SMA on: open, high, low, close
	 * @param {Number|Null} fastPeriod
	 * @param {Number|Null} slowPeriod
	 * @param {Number|Null} signalPeriod
	 * @returns {Promise<Array>}
	 */
	macd(symbol, interval, timePeriod, seriesType, fastPeriod, slowPeriod, signalPeriod) {
		return this._technical("MACD", symbol, interval, timePeriod, seriesType, [
			{
				key: "fastperiod",
				val: fastPeriod !== null ? fastPeriod : 12
			},
			{
				key: "slowperiod",
				val: slowPeriod !== null ? fastPeriod : 26
			},
			{
				key: "signalperiod",
				val: signalPeriod !== null ? signalPeriod : 9
			}
		]);
	}

	/**
	 * Returns an array of moving average convergence / divergence values with controllable moving average type for the equity specified.
	 * http://www.investopedia.com/articles/forex/05/macddiverge.asp
	 * @param {String} symbol
	 * @param {String} interval - Time between two data points in the series: 1min, 5min, 15min, 30min, 60min, daily, weekly, monthly
	 * @param {Number} timePeriod - Number of data points used to calculate each moving average value. Positive integers are accepted.
	 * @param {String} seriesType - What to base the SMA on: open, high, low, close
	 * @param {Number|Null} fastPeriod
	 * @param {Number|Null} slowPeriod
	 * @param {Number|Null} signalPeriod
	 * @param {Number|Null} fastMaType - Integers 0 - 8 are accepted with the following mappings: 0 = Simple Moving Average (SMA), 1 = Exponential Moving Average (EMA), 2 = Weighted Moving Average (WMA), 3 = Double Exponential Moving Average (DEMA), 4 = Triple Exponential Moving Average (TEMA), 5 = Triangular Moving Average (TRIMA), 6 = T3 Moving Average, 7 = Kaufman Adaptive Moving Average (KAMA), 8 = MESA Adaptive Moving Average (MAMA).
	 * @param {Number|Null} slowMaType - Integers 0 - 8 are accepted with the following mappings: 0 = Simple Moving Average (SMA), 1 = Exponential Moving Average (EMA), 2 = Weighted Moving Average (WMA), 3 = Double Exponential Moving Average (DEMA), 4 = Triple Exponential Moving Average (TEMA), 5 = Triangular Moving Average (TRIMA), 6 = T3 Moving Average, 7 = Kaufman Adaptive Moving Average (KAMA), 8 = MESA Adaptive Moving Average (MAMA).
	 * @param {Number|Null} signalMaType - Integers 0 - 8 are accepted with the following mappings: 0 = Simple Moving Average (SMA), 1 = Exponential Moving Average (EMA), 2 = Weighted Moving Average (WMA), 3 = Double Exponential Moving Average (DEMA), 4 = Triple Exponential Moving Average (TEMA), 5 = Triangular Moving Average (TRIMA), 6 = T3 Moving Average, 7 = Kaufman Adaptive Moving Average (KAMA), 8 = MESA Adaptive Moving Average (MAMA).
	 * @returns {Promise<Array>}
	 */
	macd(symbol, interval, timePeriod, seriesType, fastPeriod, slowPeriod, signalPeriod, fastMaType, slowMaType, signalMaType) {
		return this._technical("MACD", symbol, interval, timePeriod, seriesType, [
			{
				key: "fastperiod",
				val: fastPeriod !== null ? fastPeriod : 12
			},
			{
				key: "slowperiod",
				val: slowPeriod !== null ? fastPeriod : 26
			},
			{
				key: "signalperiod",
				val: signalPeriod !== null ? signalPeriod : 9
			},
			{
				key: "fastmatype",
				val: fastMaType !== null ? fastMaType : 0
			},
			{
				key: "slowmatype",
				val: slowMaType !== null ? slowMaType : 0
			},
			{
				key: "signalmatype",
				val: signalMaType !== null ? signalMaType : 0
			}
		]);
	}

	/**
	 * Returns an array of stochastic oscillators for the equity specified.
	 * http://www.investopedia.com/university/indicator_oscillator/ind_osc8.asp
	 * @param {String} symbol
	 * @param {String} interval - Time between two data points in the series: 1min, 5min, 15min, 30min, 60min, daily, weekly, monthly
	 * @param {Number} timePeriod - Number of data points used to calculate each moving average value. Positive integers are accepted.
	 * @param {String} seriesType - What to base the SMA on: open, high, low, close
	 * @param {Number|Null} fastKPeriod
	 * @param {Number|Null} slowKPeriod
	 * @param {Number|Null} slowDPeriod
	 * @param {Number|Null} slowKmaType - Integers 0 - 8 are accepted with the following mappings: 0 = Simple Moving Average (SMA), 1 = Exponential Moving Average (EMA), 2 = Weighted Moving Average (WMA), 3 = Double Exponential Moving Average (DEMA), 4 = Triple Exponential Moving Average (TEMA), 5 = Triangular Moving Average (TRIMA), 6 = T3 Moving Average, 7 = Kaufman Adaptive Moving Average (KAMA), 8 = MESA Adaptive Moving Average (MAMA).
	 * @param {Number|Null} slowDmaType - Integers 0 - 8 are accepted with the following mappings: 0 = Simple Moving Average (SMA), 1 = Exponential Moving Average (EMA), 2 = Weighted Moving Average (WMA), 3 = Double Exponential Moving Average (DEMA), 4 = Triple Exponential Moving Average (TEMA), 5 = Triangular Moving Average (TRIMA), 6 = T3 Moving Average, 7 = Kaufman Adaptive Moving Average (KAMA), 8 = MESA Adaptive Moving Average (MAMA).
	 * @returns {Promise<Array>}
	 */
	stoch(symbol, interval, timePeriod, seriesType, fastKPeriod, slowKPeriod, slowDPeriod, slowKmaType, slowDmaType) {
		return this._technical("STOCH", symbol, interval, timePeriod, seriesType, [
			{
				key: "fastkperiod",
				val: fastKPeriod !== null ? fastKPeriod : 12
			},
			{
				key: "slowkperiod",
				val: slowKPeriod !== null ? slowKPeriod : 26
			},
			{
				key: "slowdperiod",
				val: slowDPeriod !== null ? slowDPeriod : 9
			},
			{
				key: "slowkmatype",
				val: slowKmaType !== null ? slowKmaType : 0
			},
			{
				key: "slowdmatype",
				val: slowDmaType !== null ? slowDmaType : 0
			}
		]);
	}

	/**
	 * Returns an array of stochastic fast oscillators for the equity specified.
	 * http://www.investopedia.com/university/indicator_oscillator/ind_osc8.asp
	 * @param {String} symbol
	 * @param {String} interval - Time between two data points in the series: 1min, 5min, 15min, 30min, 60min, daily, weekly, monthly
	 * @param {Number} timePeriod - Number of data points used to calculate each moving average value. Positive integers are accepted.
	 * @param {String} seriesType - What to base the SMA on: open, high, low, close
	 * @param {Number|Null} fastKPeriod
	 * @param {Number|Null} fastDPeriod
	 * @param {Number|Null} fastDmaType - Integers 0 - 8 are accepted with the following mappings: 0 = Simple Moving Average (SMA), 1 = Exponential Moving Average (EMA), 2 = Weighted Moving Average (WMA), 3 = Double Exponential Moving Average (DEMA), 4 = Triple Exponential Moving Average (TEMA), 5 = Triangular Moving Average (TRIMA), 6 = T3 Moving Average, 7 = Kaufman Adaptive Moving Average (KAMA), 8 = MESA Adaptive Moving Average (MAMA).
	 * @returns {Promise<Array>}
	 */
	stochf(symbol, interval, timePeriod, seriesType, fastKPeriod, fastDPeriod, fastDmaType) {
		return this._technical("STOCHF", symbol, interval, timePeriod, seriesType, [
			{
				key: "fastkperiod",
				val: fastKPeriod !== null ? fastKPeriod : 12
			},
			{
				key: "fastdperiod",
				val: fastDPeriod !== null ? fastDPeriod : 26
			},
			{
				key: "fastdmatype",
				val: fastDmaType !== null ? fastDmaType : 9
			}
		]);
	}

	/**
	 * Returns an array of relative strength index values for the equity specified.
	 * http://www.investopedia.com/articles/technical/071601.asp
	 * @param {String} symbol
	 * @param {String} interval - Time between two data points in the series: 1min, 5min, 15min, 30min, 60min, daily, weekly, monthly
	 * @param {Number} timePeriod - Number of data points used to calculate each moving average value. Positive integers are accepted.
	 * @param {String} seriesType - What to base the SMA on: open, high, low, close
	 * @returns {Promise<Array>}
	 */
	rsi(symbol, interval, timePeriod, seriesType) {
		return this._technical("RSI", symbol, interval, timePeriod, seriesType);
	}

	/**
	 * Returns an array of stochastic relative strength index values for the equity specified.
	 * http://www.fmlabs.com/reference/default.htm?url=StochRSI.htm
	 * @param {String} symbol
	 * @param {String} interval - Time between two data points in the series: 1min, 5min, 15min, 30min, 60min, daily, weekly, monthly
	 * @param {Number} timePeriod - Number of data points used to calculate each moving average value. Positive integers are accepted.
	 * @param {String} seriesType - What to base the SMA on: open, high, low, close
	 * @param {Number|Null} fastKPeriod
	 * @param {Number|Null} fastDPeriod
	 * @param {Number|Null} fastDmaType - Integers 0 - 8 are accepted with the following mappings: 0 = Simple Moving Average (SMA), 1 = Exponential Moving Average (EMA), 2 = Weighted Moving Average (WMA), 3 = Double Exponential Moving Average (DEMA), 4 = Triple Exponential Moving Average (TEMA), 5 = Triangular Moving Average (TRIMA), 6 = T3 Moving Average, 7 = Kaufman Adaptive Moving Average (KAMA), 8 = MESA Adaptive Moving Average (MAMA).
	 * @returns {Promise<Array>}
	 */
	stochRSI(symbol, interval, timePeriod, seriesType, fastKPeriod, fastDPeriod, fastDmaType) {
		return this._technical("STOCHRSI", symbol, interval, timePeriod, seriesType, [
			{
				key: "fastkperiod",
				val: fastKPeriod !== null ? fastKPeriod : 12
			},
			{
				key: "fastdperiod",
				val: fastDPeriod !== null ? fastDPeriod : 26
			},
			{
				key: "fastdmatype",
				val: fastDmaType !== null ? fastDmaType : 9
			}
		]);
	}

	/**
	 * Returns an array of bollinger bands for the equity specified.
	 * https://www.investopedia.com/articles/technical/04/030304.asp
	 * @param {String} symbol
	 * @param {String} interval - Time interval between two consecutive data points in the time series. The following values are supported: 1min, 5min, 15min, 30min, 60min, daily, weekly, monthly
	 * @param {Number} timePeriod - Number of data points used to calculate each BBANDS value. Positive integers are accepted (e.g., time_period=60, time_period=200)
	 * @param {String} seriesType - The desired price type in the time series. Four types are supported: close, open, high, low
	 * @param {Number|Null} nbdevup - The standard deviation multiplier of the upper band. Positive integers are accepted. By default, nbdevup=2.
	 * @param {Number|Null} nbdevdn - The standard deviation multiplier of the lower band. Positive integers are accepted. By default, nbdevdn=2.
	 * @param {Number|Null} matype - Moving average type of the time series. By default, matype=0. Integers 0 - 8 are accepted with the following mappings. 0 = Simple Moving Average (SMA), 1 = Exponential Moving Average (EMA), 2 = Weighted Moving Average (WMA), 3 = Double Exponential Moving Average (DEMA), 4 = Triple Exponential Moving Average (TEMA), 5 = Triangular Moving Average (TRIMA), 6 = T3 Moving Average, 7 = Kaufman Adaptive Moving Average (KAMA), 8 = MESA Adaptive Moving Average (MAMA).
	 * @returns {Promise<Array>}
	 */
	bbands(symbol, interval, timePeriod, seriesType, nbdevup, nbdevdn, matype) {
		return this._technical("BBANDS", symbol, interval, timePeriod, seriesType, [
			{
				key: "nbdevup",
				val: nbdevup !== null ? nbdevup : 2
			},
			{
				key: "nbdevdn",
				val: nbdevdn !== null ? nbdevdn : 2
			},
			{
				key: "matype",
				val: matype !== null ? matype : 0
			}
		]);
	}
	
<<<<<<< HEAD
	 /**
   * This API returns the minus directional indicator (MINUS_DI) values
   * http://www.investopedia.com/articles/technical/02/050602.asp
   * @param {String} symbol
   * @param {String} interval - Time between two data points in the series: 1min, 5min, 15min, 30min, 60min, daily, weekly, monthly
   * @param {Number} timePeriod - Number of data points used to calculate each moving average value. Positive integers are accepted.
   * @returns {Promise<Array>}
   */
  minus_di(symbol, interval, timePeriod) {
    return this._technical('MINUS_DI', symbol, interval, timePeriod);
  }

  /**
   * This API returns the plus directional indicator (PLUS_DI) values
   * http://www.investopedia.com/articles/technical/02/050602.asp
   * @param {String} symbol
   * @param {String} interval - Time between two data points in the series: 1min, 5min, 15min, 30min, 60min, daily, weekly, monthly
   * @param {Number} timePeriod - Number of data points used to calculate each moving average value. Positive integers are accepted.
   * @returns {Promise<Array>}
   */
  plus_di(symbol, interval, timePeriod) {
    return this._technical('PLUS_DI', symbol, interval, timePeriod);
=======
	/**
   * This API returns the average directional movement index (ADX) values
   * http://www.investopedia.com/articles/trading/07/adx-trend-indicator.asp
   * @param {String} symbol
   * @param {String} interval - Time between two data points in the series: 1min, 5min, 15min, 30min, 60min, daily, weekly, monthly
   * @param {Number} timePeriod - Number of data points used to calculate each ADX value. Positive integers are accepted
   * @returns {Promise<Array>}
   */
  adx(symbol, interval, timePeriod) {
    return this._technical('ADX', symbol, interval, timePeriod);
>>>>>>> 854efd96
  }

}

module.exports = AlphaVantage;<|MERGE_RESOLUTION|>--- conflicted
+++ resolved
@@ -657,8 +657,7 @@
 			}
 		]);
 	}
-	
-<<<<<<< HEAD
+  
 	 /**
    * This API returns the minus directional indicator (MINUS_DI) values
    * http://www.investopedia.com/articles/technical/02/050602.asp
@@ -681,7 +680,8 @@
    */
   plus_di(symbol, interval, timePeriod) {
     return this._technical('PLUS_DI', symbol, interval, timePeriod);
-=======
+  }
+    
 	/**
    * This API returns the average directional movement index (ADX) values
    * http://www.investopedia.com/articles/trading/07/adx-trend-indicator.asp
@@ -692,7 +692,7 @@
    */
   adx(symbol, interval, timePeriod) {
     return this._technical('ADX', symbol, interval, timePeriod);
->>>>>>> 854efd96
+    
   }
 
 }
